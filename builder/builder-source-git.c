--- conflicted
+++ resolved
@@ -338,12 +338,6 @@
         }
     }
 
-<<<<<<< HEAD
-  if (!flatpak_rm_rf (checkout_dir, NULL, error))
-    return FALSE;
-
-=======
->>>>>>> 1171e1d2
   return TRUE;
 }
 
